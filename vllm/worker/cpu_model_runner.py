--- conflicted
+++ resolved
@@ -122,13 +122,10 @@
         def __init__(self, use_mrope: bool):
             self.use_mrope = use_mrope
             self.input_tokens: List[int] = []
-<<<<<<< HEAD
             self.input_positions: Optional[
                 List[int]] = [] if not self.use_mrope else None
+            self.input_positions: List[int] = []
             self.num_orig_input_tokens_list: List[int] = []
-=======
-            self.input_positions: List[int] = []
->>>>>>> 4078052f
             self.token_type_ids: Optional[List[int]] = []
             self.seq_lens: List[int] = []
             self.query_lens: List[int] = []
